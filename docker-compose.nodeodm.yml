--- conflicted
+++ resolved
@@ -5,11 +5,7 @@
 version: '2'
 services:
   webapp:
-<<<<<<< HEAD
-    entrypoint: /bin/bash -c "chmod +x /webodm/*.sh && /bin/bash -c \"/webodm/wait-for-it.sh db:5432 -- /webodm/wait-for-it.sh broker:6379 -- /webodm/start.sh --create-default-pnode\""
-=======
-    entrypoint: /bin/bash -c "chmod +x /webodm/*.sh && /bin/bash -c \"/webodm/wait-for-postgres.sh db /webodm/start.sh --create-default-pnode\""
->>>>>>> d74e1c29
+    entrypoint: /bin/bash -c "chmod +x /webodm/*.sh && /bin/bash -c \"/webodm/wait-for-postgres.sh db /webodm/wait-for-it.sh broker:6379 -- /webodm/start.sh --create-default-pnode\""
     depends_on:
       - node-odm-1
   node-odm-1:
